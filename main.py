from fastapi import FastAPI, Form
import requests, subprocess, os, json, tempfile

app = FastAPI()

<<<<<<< HEAD
class VideoRequest(BaseModel):
    drive_link: str  # 요청 본문에서 JSON으로 받음
=======
>>>>>>> 7b44e295

@app.get("/")
def root():
    return {"status": "ok"}


@app.post("/process")
<<<<<<< HEAD
def process_video(req: VideoRequest):
    try:
        # 1️⃣ 구글드라이브 링크에서 파일 ID 추출
        file_id = req.drive_link.split("/d/")[1].split("/")[0]
        url = f"https://drive.google.com/uc?export=download&id={file_id}"
        video_path = "input.mp4"

        # 2️⃣ 파일 다운로드
        r = requests.get(url)
        if r.status_code != 200:
            raise HTTPException(status_code=400, detail="Drive 파일 다운로드 실패")
        with open(video_path, "wb") as f:
            f.write(r.content)

        # 3️⃣ run_from_video.py 실행
        cmd = [
            "python", "run_from_video.py",
            "--ckpt", "model.ckpt",
            "--obj", "obj.pt",
            "--head", "head.pt",
            "--video", video_path
        ]
        result = subprocess.run(cmd, capture_output=True, text=True)
        print(result.stdout)

        # 4️⃣ 결과 확인
        if result.returncode != 0:
            raise HTTPException(status_code=500, detail=result.stderr)

        result_path = "out/input__vis.mp4"
        ranking_path = "out/input_ranking.txt"

        if not os.path.exists(result_path):
            raise HTTPException(status_code=500, detail="출력 영상 없음")

        # (선택) 구글 드라이브 업로드 함수가 있다면 여기서 호출
        # drive_link = upload_to_drive(result_path)

        # (선택) ranking.txt를 읽어서 응답에 포함
        ranking_data = None
        if os.path.exists(ranking_path):
            with open(ranking_path, "r", encoding="utf-8") as f:
                ranking_data = f.read()

        return {
            "status": "success",
            "result_path": result_path,
            "ranking_path": ranking_path,
            "ranking_text": ranking_data
        }

    except Exception as e:
        raise HTTPException(status_code=500, detail=str(e))
=======
def process_video(driveLink: str = Form(...)):
    # 1️⃣ Google Drive 영상 다운로드
    file_id = driveLink.split("/d/")[1].split("/")[0]
    url = f"https://drive.google.com/uc?export=download&id={file_id}"

    with tempfile.NamedTemporaryFile(delete=False, suffix=".mp4") as tmp:
        tmp.write(requests.get(url).content)
        video_path = tmp.name

    # 2️⃣ 모델 실행 (stdout으로 결과 JSON 출력)
    process = subprocess.Popen(
        [
            "python",
            "run_from_video.py",
            "--ckpt",
            "model.ckpt",
            "--obj",
            "obj.pt",
            "--head",
            "head.pt",
            "--video",
            video_path,
        ],
        stdout=subprocess.PIPE,
        stderr=subprocess.PIPE,
    )

    stdout, stderr = process.communicate()

    # 3️⃣ 결과 파싱
    try:
        result = json.loads(stdout.decode("utf-8"))
    except Exception as e:
        result = {"error": str(e), "stderr": stderr.decode("utf-8")}

    # 4️⃣ 임시 파일 정리
    os.remove(video_path)

    # 5️⃣ 응답 반환
    return result
>>>>>>> 7b44e295
<|MERGE_RESOLUTION|>--- conflicted
+++ resolved
@@ -3,11 +3,9 @@
 
 app = FastAPI()
 
-<<<<<<< HEAD
+
 class VideoRequest(BaseModel):
     drive_link: str  # 요청 본문에서 JSON으로 받음
-=======
->>>>>>> 7b44e295
 
 @app.get("/")
 def root():
@@ -15,99 +13,23 @@
 
 
 @app.post("/process")
-<<<<<<< HEAD
-def process_video(req: VideoRequest):
-    try:
-        # 1️⃣ 구글드라이브 링크에서 파일 ID 추출
-        file_id = req.drive_link.split("/d/")[1].split("/")[0]
-        url = f"https://drive.google.com/uc?export=download&id={file_id}"
-        video_path = "input.mp4"
-
-        # 2️⃣ 파일 다운로드
-        r = requests.get(url)
-        if r.status_code != 200:
-            raise HTTPException(status_code=400, detail="Drive 파일 다운로드 실패")
-        with open(video_path, "wb") as f:
-            f.write(r.content)
-
-        # 3️⃣ run_from_video.py 실행
-        cmd = [
-            "python", "run_from_video.py",
-            "--ckpt", "model.ckpt",
-            "--obj", "obj.pt",
-            "--head", "head.pt",
-            "--video", video_path
-        ]
-        result = subprocess.run(cmd, capture_output=True, text=True)
-        print(result.stdout)
-
-        # 4️⃣ 결과 확인
-        if result.returncode != 0:
-            raise HTTPException(status_code=500, detail=result.stderr)
-
-        result_path = "out/input__vis.mp4"
-        ranking_path = "out/input_ranking.txt"
-
-        if not os.path.exists(result_path):
-            raise HTTPException(status_code=500, detail="출력 영상 없음")
-
-        # (선택) 구글 드라이브 업로드 함수가 있다면 여기서 호출
-        # drive_link = upload_to_drive(result_path)
-
-        # (선택) ranking.txt를 읽어서 응답에 포함
-        ranking_data = None
-        if os.path.exists(ranking_path):
-            with open(ranking_path, "r", encoding="utf-8") as f:
-                ranking_data = f.read()
-
-        return {
-            "status": "success",
-            "result_path": result_path,
-            "ranking_path": ranking_path,
-            "ranking_text": ranking_data
-        }
-
-    except Exception as e:
-        raise HTTPException(status_code=500, detail=str(e))
-=======
 def process_video(driveLink: str = Form(...)):
-    # 1️⃣ Google Drive 영상 다운로드
+    # 1. Drive 영상 다운로드
     file_id = driveLink.split("/d/")[1].split("/")[0]
     url = f"https://drive.google.com/uc?export=download&id={file_id}"
+    video_path = "input.mp4"
+    r = requests.get(url)
+    open(video_path, "wb").write(r.content)
 
-    with tempfile.NamedTemporaryFile(delete=False, suffix=".mp4") as tmp:
-        tmp.write(requests.get(url).content)
-        video_path = tmp.name
+    # 2. 모델 실행
+    subprocess.run([
+        "python", "gaze_tracking.py",
+        "--ckpt", "model.ckpt",
+        "--obj", "obj.pt",
+        "--head", "head.pt",
+        "--video", video_path
+    ])
 
-    # 2️⃣ 모델 실행 (stdout으로 결과 JSON 출력)
-    process = subprocess.Popen(
-        [
-            "python",
-            "run_from_video.py",
-            "--ckpt",
-            "model.ckpt",
-            "--obj",
-            "obj.pt",
-            "--head",
-            "head.pt",
-            "--video",
-            video_path,
-        ],
-        stdout=subprocess.PIPE,
-        stderr=subprocess.PIPE,
-    )
-
-    stdout, stderr = process.communicate()
-
-    # 3️⃣ 결과 파싱
-    try:
-        result = json.loads(stdout.decode("utf-8"))
-    except Exception as e:
-        result = {"error": str(e), "stderr": stderr.decode("utf-8")}
-
-    # 4️⃣ 임시 파일 정리
-    os.remove(video_path)
-
-    # 5️⃣ 응답 반환
-    return result
->>>>>>> 7b44e295
+    # 3. 결과 반환
+    result_path = "out/output.mp4"
+    return {"result_path": result_path}